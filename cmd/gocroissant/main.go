// Package cmd provides the command-line interface for gocroissant.
//
// Gocroissant is a Go implementation for working with the ML Commons Croissant
// metadata format - a standardized way to describe machine learning datasets using JSON-LD.
//
// The command-line tool provides functionality to:
//   - Generate Croissant metadata from CSV files with automatic type inference
//   - Validate existing Croissant metadata files for specification compliance
//   - Compare metadata files for schema compatibility
//   - Analyze CSV file structure and display column information
//   - Display version and build information
//
// # Command Reference
//
// Generate metadata with default output path:
//
//	gocroissant generate data.csv
//
// Generate metadata with custom output path:
//
//	gocroissant generate data.csv -o output.jsonld
//
// Generate and validate metadata:
//
//	gocroissant generate data.csv -o metadata.jsonld --validate
//
// Validate existing metadata:
//
//	gocroissant validate metadata.jsonld
//
// Compare two metadata files for compatibility:
//
//	gocroissant match reference.jsonld candidate.jsonld
//
// Analyze CSV file structure:
//
//	gocroissant info data.csv --sample-size 20
//
// Show version information:
//
//	gocroissant version
//
// # Features
//
// Metadata Generation:
//   - Automatic data type inference from CSV content
//   - SHA-256 hash calculation for file verification
//   - Configurable output paths and validation options
//   - Support for environment variable configuration
//
// Validation:
//   - JSON-LD structure validation
//   - Croissant specification compliance checking
//   - Configurable validation modes (standard, strict)
//   - Optional file existence and URL accessibility checking
//
// Schema Comparison:
//   - Field-by-field compatibility analysis
//   - Intelligent type compatibility (numeric type flexibility)
//   - Support for schema evolution (additional fields allowed)
//   - Detailed reporting of matches, mismatches, and missing fields
//
// File Analysis:
//
//   - CSV structure validation and statistics
//
//   - Column type inference with configurable sample sizes
//
//   - File size and row count analysis
//
//     gocroissant version
package cmd

import (
	"fmt"
	"os"
	"path/filepath"
	"strings"

	"github.com/beyondcivic/gocroissant/pkg/croissant"
	"github.com/beyondcivic/gocroissant/pkg/version"
	"github.com/spf13/cobra"
	"github.com/spf13/viper"
)

// Root cobra command.
// Call Init() once to initialize child commands.
// Global so it can be picked up by docs/doc-gen.go.
// nolint:gochecknoglobals
var RootCmd = &cobra.Command{
	Use:   "gocroissant",
	Short: "Croissant metadata tools",
	Long: `A Go implementation for working with the ML Commons Croissant metadata format.
Croissant is a standardized way to describe machine learning datasets using JSON-LD.`,
	Version: version.Version,
}

// Call Once.
func Init() {
	// Initialize viper for configuration
	viper.SetEnvPrefix("CROISSANT")
	viper.AutomaticEnv()

<<<<<<< HEAD
	// Version command
	var versionCmd = &cobra.Command{
		Use:   "version",
		Short: "Print the version information",
		Long:  `Print the version, git hash, and build time information of the gocroissant tool.`,
		Run: func(cmd *cobra.Command, args []string) {
			fmt.Printf("%s version %s\n", version.AppName, version.Version)
			stamp := version.RetrieveStamp()
			fmt.Printf("  Built with %s on %s\n", stamp.InfoGoCompiler, stamp.InfoBuildTime)
			fmt.Printf("  Git ref: %s\n", stamp.VCSRevision)
			fmt.Printf("  Go version %s, GOOS %s, GOARCH %s\n", stamp.InfoGoVersion, stamp.InfoGOOS, stamp.InfoGOARCH)
		},
	}
	RootCmd.AddCommand(versionCmd)

	// Generate command
	var generateCmd = &cobra.Command{
		Use:   "generate [csvPath]",
		Short: "Generate Croissant metadata from a CSV file",
		Long: `Generate Croissant metadata from a CSV file, automatically inferring data types 
		and creating a structured JSON-LD output that complies with the ML Commons Croissant specification.`,
		Args: cobra.ExactArgs(1),
		Run: func(cmd *cobra.Command, args []string) {
			csvPath := args[0]
			outputPath, _ := cmd.Flags().GetString("output")
			validate, _ := cmd.Flags().GetBool("validate")
			strict, _ := cmd.Flags().GetBool("strict")
			checkFiles, _ := cmd.Flags().GetBool("check-files")

			// Validate input file
			if !fileExists(csvPath) {
				fmt.Printf("Error: CSV file '%s' does not exist.\n", csvPath)
				os.Exit(1)
			}

			if !isCSVFile(csvPath) {
				fmt.Printf("Error: File '%s' does not appear to be a CSV file.\n", csvPath)
				os.Exit(1)
			}

			// Determine output path
			outputPath = determineOutputPath(outputPath, csvPath)

			// Validate output path
			if err := croissant.ValidateOutputPath(outputPath); err != nil {
				fmt.Printf("Error: Invalid output path: %v\n", err)
				os.Exit(1)
			}

			// Generate metadata
			fmt.Printf("Generating Croissant metadata for '%s'...\n", csvPath)
			metadata, err := croissant.GenerateMetadataWithValidation(csvPath, outputPath)
			if err != nil {
				fmt.Printf("Error generating metadata: %v\n", err)
				os.Exit(1)
			}

			// Set validation options
			if validate || strict || checkFiles {
				options := croissant.DefaultValidationOptions()
				options.StrictMode = strict
				options.CheckFileExists = checkFiles
				metadata.ValidateWithOptions(options)

				report := metadata.Report()
				if report != "" {
					fmt.Println(report)
				} else {
					fmt.Println("✓ Validation passed with no issues.")
				}

				if metadata.HasErrors() {
					fmt.Printf("\nMetadata generation completed but with validation errors.\n")
					if outputPath != "" {
						fmt.Printf("Metadata saved to: %s\n", outputPath)
					}
					os.Exit(1)
				}
			}

			fmt.Printf("✓ Croissant metadata generated successfully")
			if outputPath != "" {
				fmt.Printf(" and saved to: %s\n", outputPath)
			} else {
				fmt.Println()
			}
		},
	}
	generateCmd.Flags().StringP("output", "o", "", "Output path for the metadata JSON file")
	generateCmd.Flags().BoolP("validate", "v", false, "Validate the generated metadata and print issues")
	generateCmd.Flags().Bool("strict", false, "Enable strict validation mode")
	generateCmd.Flags().Bool("check-files", false, "Check if referenced files exist")
	RootCmd.AddCommand(generateCmd)

	// Validate command
	var validateCmd = &cobra.Command{
		Use:   "validate [jsonldPath]",
		Short: "Validate an existing Croissant metadata file",
		Long: `Validate an existing Croissant metadata JSON-LD file and report any issues found.
		This command checks compliance with the ML Commons Croissant specification.`,
		Args: cobra.ExactArgs(1),
		Run: func(cmd *cobra.Command, args []string) {
			jsonldPath := args[0]
			strict, _ := cmd.Flags().GetBool("strict")
			checkFiles, _ := cmd.Flags().GetBool("check-files")
			checkUrls, _ := cmd.Flags().GetBool("check-urls")

			// Validate input file
			if !fileExists(jsonldPath) {
				fmt.Printf("Error: Metadata file '%s' does not exist.\n", jsonldPath)
				os.Exit(1)
			}

			// Set validation options
			options := croissant.DefaultValidationOptions()
			options.StrictMode = strict
			options.CheckFileExists = checkFiles
			options.ValidateURLs = checkUrls

			fmt.Printf("Validating Croissant metadata file '%s'...\n", jsonldPath)

			// Read and parse the file manually to use validation options
			data, err := os.ReadFile(filepath.Clean(jsonldPath))
			if err != nil {
				fmt.Printf("Error reading file: %v\n", err)
				os.Exit(1)
			}

			issues, err := croissant.ValidateJSONWithOptions(data, options)
			if err != nil {
				fmt.Printf("Error validating metadata: %v\n", err)
				os.Exit(1)
			}

			report := issues.Report()
			if report != "" {
				fmt.Println(report)
			} else {
				fmt.Println("✓ Validation passed with no issues.")
			}

			if issues.HasErrors() {
				os.Exit(1)
			}
		},
	}
	validateCmd.Flags().Bool("strict", false, "Enable strict validation mode")
	validateCmd.Flags().Bool("check-files", false, "Check if referenced files exist")
	validateCmd.Flags().Bool("check-urls", false, "Validate URLs by making HTTP requests")
	RootCmd.AddCommand(validateCmd)

	// Info command - analyze CSV files
	var infoCmd = &cobra.Command{
		Use:   "info [csvPath]",
		Short: "Display information about a CSV file",
		Long:  `Analyze a CSV file and display information about its structure, columns, and data types.`,
		Args:  cobra.ExactArgs(1),
		Run: func(cmd *cobra.Command, args []string) {
			csvPath := args[0]
			sampleSize, _ := cmd.Flags().GetInt("sample-size")

			if !fileExists(csvPath) {
				fmt.Printf("Error: CSV file '%s' does not exist.\n", csvPath)
				os.Exit(1)
			}

			// Validate CSV structure
			if err := croissant.ValidateCSVStructure(csvPath); err != nil {
				fmt.Printf("CSV validation error: %v\n", err)
				os.Exit(1)
			}

			// Get file stats
			stats, err := croissant.GetFileStats(csvPath)
			if err != nil {
				fmt.Printf("Error getting file stats: %v\n", err)
				os.Exit(1)
			}

			// Count total rows
			totalRows, err := croissant.CountCSVRows(csvPath)
			if err != nil {
				fmt.Printf("Error counting rows: %v\n", err)
				os.Exit(1)
			}

			// Get column information with enhanced type detection
			headers, columnTypes, err := croissant.GetCSVColumnTypes(csvPath, sampleSize)
			if err != nil {
				fmt.Printf("Error analyzing CSV: %v\n", err)
				os.Exit(1)
			}

			// Display information
			fmt.Printf("CSV File Information: %s\n", csvPath)
			fmt.Printf("=====================================\n")
			fmt.Printf("File Size: %v bytes\n", stats["size"])
			fmt.Printf("Total Rows: %d (including header)\n", totalRows)
			fmt.Printf("Data Rows: %d\n", totalRows-1)
			fmt.Printf("Columns: %d\n", len(headers))
			fmt.Printf("Sample Size: %d rows\n", sampleSize)
			fmt.Println()

			fmt.Printf("Column Information:\n")
			fmt.Printf("-------------------\n")
			for i, header := range headers {
				fmt.Printf("%d. %s (%s)\n", i+1, header, columnTypes[i])
			}
		},
	}
	infoCmd.Flags().Int("sample-size", 10, "Number of rows to sample for type inference")
	RootCmd.AddCommand(infoCmd)

	// Match command - compare two Croissant metadata files
	var matchCmd = &cobra.Command{
		Use:   "match [reference] [candidate]",
		Short: "Compare two Croissant metadata files for compatibility",
		Long: `Compare two Croissant metadata JSON-LD files to check if the candidate is compatible 
		with the reference. The candidate can have additional fields, but all reference fields 
		must exist in the candidate with matching data types and names.`,
		Args: cobra.ExactArgs(2),
		Run: func(cmd *cobra.Command, args []string) {
			referencePath := args[0]
			candidatePath := args[1]
			verbose, _ := cmd.Flags().GetBool("verbose")

			// Validate input files
			if !fileExists(referencePath) {
				fmt.Printf("Error: Reference file '%s' does not exist.\n", referencePath)
				os.Exit(1)
			}

			if !fileExists(candidatePath) {
				fmt.Printf("Error: Candidate file '%s' does not exist.\n", candidatePath)
				os.Exit(1)
			}

			fmt.Printf("Comparing metadata files...\n")
			fmt.Printf("Reference: %s\n", referencePath)
			fmt.Printf("Candidate: %s\n", candidatePath)
			fmt.Println()

			// Load reference metadata
			referenceMetadata, err := croissant.LoadMetadataFromFile(referencePath)
			if err != nil {
				fmt.Printf("Error loading reference metadata: %v\n", err)
				os.Exit(1)
			}

			// Load candidate metadata
			candidateMetadata, err := croissant.LoadMetadataFromFile(candidatePath)
			if err != nil {
				fmt.Printf("Error loading candidate metadata: %v\n", err)
				os.Exit(1)
			}

			// Perform the match
			result := croissant.MatchMetadata(*referenceMetadata, *candidateMetadata)

			// Display results
			if result.IsMatch {
				fmt.Printf("✓ Compatibility check PASSED\n")
				fmt.Printf("The candidate metadata is compatible with the reference.\n")
			} else {
				fmt.Printf("✗ Compatibility check FAILED\n")
				fmt.Printf("The candidate metadata is NOT compatible with the reference.\n")
			}

			fmt.Println()

			// Display detailed results
			if len(result.MatchedFields) > 0 {
				fmt.Printf("Matched fields (%d):\n", len(result.MatchedFields))
				for _, field := range result.MatchedFields {
					fmt.Printf("  ✓ %s\n", field)
				}
				fmt.Println()
			}

			if len(result.MissingFields) > 0 {
				fmt.Printf("Missing fields (%d):\n", len(result.MissingFields))
				for _, field := range result.MissingFields {
					fmt.Printf("  ✗ %s (required by reference but not found in candidate)\n", field)
				}
				fmt.Println()
			}

			if len(result.TypeMismatches) > 0 {
				fmt.Printf("Type mismatches (%d):\n", len(result.TypeMismatches))
				for _, mismatch := range result.TypeMismatches {
					fmt.Printf("  ✗ %s: reference expects '%s', candidate has '%s'\n",
						mismatch.FieldName, mismatch.ReferenceType, mismatch.CandidateType)
				}
				fmt.Println()
			}

			if len(result.ExtraFields) > 0 && verbose {
				fmt.Printf("Extra fields in candidate (%d):\n", len(result.ExtraFields))
				for _, field := range result.ExtraFields {
					fmt.Printf("  + %s (additional field in candidate)\n", field)
				}
				fmt.Println()
			} else if len(result.ExtraFields) > 0 {
				fmt.Printf("Candidate has %d additional field(s) (use --verbose to see details)\n", len(result.ExtraFields))
				fmt.Println()
			}

			// Summary
			fmt.Printf("Summary:\n")
			fmt.Printf("  Matched: %d\n", len(result.MatchedFields))
			fmt.Printf("  Missing: %d\n", len(result.MissingFields))
			fmt.Printf("  Type mismatches: %d\n", len(result.TypeMismatches))
			fmt.Printf("  Extra fields: %d\n", len(result.ExtraFields))

			if !result.IsMatch {
				os.Exit(1)
			}
		},
	}
	matchCmd.Flags().BoolP("verbose", "v", false, "Show detailed information including extra fields in candidate")
	RootCmd.AddCommand(matchCmd)
=======
	// Add child commands
	RootCmd.AddCommand(versionCmd())
	RootCmd.AddCommand(generateCmd())
	RootCmd.AddCommand(validateCmd())
	RootCmd.AddCommand(infoCmd())
	RootCmd.AddCommand(matchCmd())
>>>>>>> 6b154e1d
}

func Execute() {
	// Execute the command
	if err := RootCmd.Execute(); err != nil {
		fmt.Println(err)
		os.Exit(1)
	}
}

// Helper functions

func fileExists(filename string) bool {
	info, err := os.Stat(filename)
	if os.IsNotExist(err) {
		return false
	}
	return !info.IsDir()
}

func isCSVFile(filename string) bool {
	return croissant.IsCSVFile(filename)
}

func determineOutputPath(providedPath, csvPath string) string {
	if providedPath != "" {
		return providedPath
	}

	// Check environment variable
	envOutputPath := os.Getenv("CROISSANT_OUTPUT_PATH")
	if envOutputPath != "" {
		return envOutputPath
	}

	// Generate default path based on CSV filename
	baseName := strings.TrimSuffix(filepath.Base(csvPath), filepath.Ext(csvPath))
	return baseName + "_metadata.jsonld"
}<|MERGE_RESOLUTION|>--- conflicted
+++ resolved
@@ -101,336 +101,12 @@
 	viper.SetEnvPrefix("CROISSANT")
 	viper.AutomaticEnv()
 
-<<<<<<< HEAD
-	// Version command
-	var versionCmd = &cobra.Command{
-		Use:   "version",
-		Short: "Print the version information",
-		Long:  `Print the version, git hash, and build time information of the gocroissant tool.`,
-		Run: func(cmd *cobra.Command, args []string) {
-			fmt.Printf("%s version %s\n", version.AppName, version.Version)
-			stamp := version.RetrieveStamp()
-			fmt.Printf("  Built with %s on %s\n", stamp.InfoGoCompiler, stamp.InfoBuildTime)
-			fmt.Printf("  Git ref: %s\n", stamp.VCSRevision)
-			fmt.Printf("  Go version %s, GOOS %s, GOARCH %s\n", stamp.InfoGoVersion, stamp.InfoGOOS, stamp.InfoGOARCH)
-		},
-	}
-	RootCmd.AddCommand(versionCmd)
-
-	// Generate command
-	var generateCmd = &cobra.Command{
-		Use:   "generate [csvPath]",
-		Short: "Generate Croissant metadata from a CSV file",
-		Long: `Generate Croissant metadata from a CSV file, automatically inferring data types 
-		and creating a structured JSON-LD output that complies with the ML Commons Croissant specification.`,
-		Args: cobra.ExactArgs(1),
-		Run: func(cmd *cobra.Command, args []string) {
-			csvPath := args[0]
-			outputPath, _ := cmd.Flags().GetString("output")
-			validate, _ := cmd.Flags().GetBool("validate")
-			strict, _ := cmd.Flags().GetBool("strict")
-			checkFiles, _ := cmd.Flags().GetBool("check-files")
-
-			// Validate input file
-			if !fileExists(csvPath) {
-				fmt.Printf("Error: CSV file '%s' does not exist.\n", csvPath)
-				os.Exit(1)
-			}
-
-			if !isCSVFile(csvPath) {
-				fmt.Printf("Error: File '%s' does not appear to be a CSV file.\n", csvPath)
-				os.Exit(1)
-			}
-
-			// Determine output path
-			outputPath = determineOutputPath(outputPath, csvPath)
-
-			// Validate output path
-			if err := croissant.ValidateOutputPath(outputPath); err != nil {
-				fmt.Printf("Error: Invalid output path: %v\n", err)
-				os.Exit(1)
-			}
-
-			// Generate metadata
-			fmt.Printf("Generating Croissant metadata for '%s'...\n", csvPath)
-			metadata, err := croissant.GenerateMetadataWithValidation(csvPath, outputPath)
-			if err != nil {
-				fmt.Printf("Error generating metadata: %v\n", err)
-				os.Exit(1)
-			}
-
-			// Set validation options
-			if validate || strict || checkFiles {
-				options := croissant.DefaultValidationOptions()
-				options.StrictMode = strict
-				options.CheckFileExists = checkFiles
-				metadata.ValidateWithOptions(options)
-
-				report := metadata.Report()
-				if report != "" {
-					fmt.Println(report)
-				} else {
-					fmt.Println("✓ Validation passed with no issues.")
-				}
-
-				if metadata.HasErrors() {
-					fmt.Printf("\nMetadata generation completed but with validation errors.\n")
-					if outputPath != "" {
-						fmt.Printf("Metadata saved to: %s\n", outputPath)
-					}
-					os.Exit(1)
-				}
-			}
-
-			fmt.Printf("✓ Croissant metadata generated successfully")
-			if outputPath != "" {
-				fmt.Printf(" and saved to: %s\n", outputPath)
-			} else {
-				fmt.Println()
-			}
-		},
-	}
-	generateCmd.Flags().StringP("output", "o", "", "Output path for the metadata JSON file")
-	generateCmd.Flags().BoolP("validate", "v", false, "Validate the generated metadata and print issues")
-	generateCmd.Flags().Bool("strict", false, "Enable strict validation mode")
-	generateCmd.Flags().Bool("check-files", false, "Check if referenced files exist")
-	RootCmd.AddCommand(generateCmd)
-
-	// Validate command
-	var validateCmd = &cobra.Command{
-		Use:   "validate [jsonldPath]",
-		Short: "Validate an existing Croissant metadata file",
-		Long: `Validate an existing Croissant metadata JSON-LD file and report any issues found.
-		This command checks compliance with the ML Commons Croissant specification.`,
-		Args: cobra.ExactArgs(1),
-		Run: func(cmd *cobra.Command, args []string) {
-			jsonldPath := args[0]
-			strict, _ := cmd.Flags().GetBool("strict")
-			checkFiles, _ := cmd.Flags().GetBool("check-files")
-			checkUrls, _ := cmd.Flags().GetBool("check-urls")
-
-			// Validate input file
-			if !fileExists(jsonldPath) {
-				fmt.Printf("Error: Metadata file '%s' does not exist.\n", jsonldPath)
-				os.Exit(1)
-			}
-
-			// Set validation options
-			options := croissant.DefaultValidationOptions()
-			options.StrictMode = strict
-			options.CheckFileExists = checkFiles
-			options.ValidateURLs = checkUrls
-
-			fmt.Printf("Validating Croissant metadata file '%s'...\n", jsonldPath)
-
-			// Read and parse the file manually to use validation options
-			data, err := os.ReadFile(filepath.Clean(jsonldPath))
-			if err != nil {
-				fmt.Printf("Error reading file: %v\n", err)
-				os.Exit(1)
-			}
-
-			issues, err := croissant.ValidateJSONWithOptions(data, options)
-			if err != nil {
-				fmt.Printf("Error validating metadata: %v\n", err)
-				os.Exit(1)
-			}
-
-			report := issues.Report()
-			if report != "" {
-				fmt.Println(report)
-			} else {
-				fmt.Println("✓ Validation passed with no issues.")
-			}
-
-			if issues.HasErrors() {
-				os.Exit(1)
-			}
-		},
-	}
-	validateCmd.Flags().Bool("strict", false, "Enable strict validation mode")
-	validateCmd.Flags().Bool("check-files", false, "Check if referenced files exist")
-	validateCmd.Flags().Bool("check-urls", false, "Validate URLs by making HTTP requests")
-	RootCmd.AddCommand(validateCmd)
-
-	// Info command - analyze CSV files
-	var infoCmd = &cobra.Command{
-		Use:   "info [csvPath]",
-		Short: "Display information about a CSV file",
-		Long:  `Analyze a CSV file and display information about its structure, columns, and data types.`,
-		Args:  cobra.ExactArgs(1),
-		Run: func(cmd *cobra.Command, args []string) {
-			csvPath := args[0]
-			sampleSize, _ := cmd.Flags().GetInt("sample-size")
-
-			if !fileExists(csvPath) {
-				fmt.Printf("Error: CSV file '%s' does not exist.\n", csvPath)
-				os.Exit(1)
-			}
-
-			// Validate CSV structure
-			if err := croissant.ValidateCSVStructure(csvPath); err != nil {
-				fmt.Printf("CSV validation error: %v\n", err)
-				os.Exit(1)
-			}
-
-			// Get file stats
-			stats, err := croissant.GetFileStats(csvPath)
-			if err != nil {
-				fmt.Printf("Error getting file stats: %v\n", err)
-				os.Exit(1)
-			}
-
-			// Count total rows
-			totalRows, err := croissant.CountCSVRows(csvPath)
-			if err != nil {
-				fmt.Printf("Error counting rows: %v\n", err)
-				os.Exit(1)
-			}
-
-			// Get column information with enhanced type detection
-			headers, columnTypes, err := croissant.GetCSVColumnTypes(csvPath, sampleSize)
-			if err != nil {
-				fmt.Printf("Error analyzing CSV: %v\n", err)
-				os.Exit(1)
-			}
-
-			// Display information
-			fmt.Printf("CSV File Information: %s\n", csvPath)
-			fmt.Printf("=====================================\n")
-			fmt.Printf("File Size: %v bytes\n", stats["size"])
-			fmt.Printf("Total Rows: %d (including header)\n", totalRows)
-			fmt.Printf("Data Rows: %d\n", totalRows-1)
-			fmt.Printf("Columns: %d\n", len(headers))
-			fmt.Printf("Sample Size: %d rows\n", sampleSize)
-			fmt.Println()
-
-			fmt.Printf("Column Information:\n")
-			fmt.Printf("-------------------\n")
-			for i, header := range headers {
-				fmt.Printf("%d. %s (%s)\n", i+1, header, columnTypes[i])
-			}
-		},
-	}
-	infoCmd.Flags().Int("sample-size", 10, "Number of rows to sample for type inference")
-	RootCmd.AddCommand(infoCmd)
-
-	// Match command - compare two Croissant metadata files
-	var matchCmd = &cobra.Command{
-		Use:   "match [reference] [candidate]",
-		Short: "Compare two Croissant metadata files for compatibility",
-		Long: `Compare two Croissant metadata JSON-LD files to check if the candidate is compatible 
-		with the reference. The candidate can have additional fields, but all reference fields 
-		must exist in the candidate with matching data types and names.`,
-		Args: cobra.ExactArgs(2),
-		Run: func(cmd *cobra.Command, args []string) {
-			referencePath := args[0]
-			candidatePath := args[1]
-			verbose, _ := cmd.Flags().GetBool("verbose")
-
-			// Validate input files
-			if !fileExists(referencePath) {
-				fmt.Printf("Error: Reference file '%s' does not exist.\n", referencePath)
-				os.Exit(1)
-			}
-
-			if !fileExists(candidatePath) {
-				fmt.Printf("Error: Candidate file '%s' does not exist.\n", candidatePath)
-				os.Exit(1)
-			}
-
-			fmt.Printf("Comparing metadata files...\n")
-			fmt.Printf("Reference: %s\n", referencePath)
-			fmt.Printf("Candidate: %s\n", candidatePath)
-			fmt.Println()
-
-			// Load reference metadata
-			referenceMetadata, err := croissant.LoadMetadataFromFile(referencePath)
-			if err != nil {
-				fmt.Printf("Error loading reference metadata: %v\n", err)
-				os.Exit(1)
-			}
-
-			// Load candidate metadata
-			candidateMetadata, err := croissant.LoadMetadataFromFile(candidatePath)
-			if err != nil {
-				fmt.Printf("Error loading candidate metadata: %v\n", err)
-				os.Exit(1)
-			}
-
-			// Perform the match
-			result := croissant.MatchMetadata(*referenceMetadata, *candidateMetadata)
-
-			// Display results
-			if result.IsMatch {
-				fmt.Printf("✓ Compatibility check PASSED\n")
-				fmt.Printf("The candidate metadata is compatible with the reference.\n")
-			} else {
-				fmt.Printf("✗ Compatibility check FAILED\n")
-				fmt.Printf("The candidate metadata is NOT compatible with the reference.\n")
-			}
-
-			fmt.Println()
-
-			// Display detailed results
-			if len(result.MatchedFields) > 0 {
-				fmt.Printf("Matched fields (%d):\n", len(result.MatchedFields))
-				for _, field := range result.MatchedFields {
-					fmt.Printf("  ✓ %s\n", field)
-				}
-				fmt.Println()
-			}
-
-			if len(result.MissingFields) > 0 {
-				fmt.Printf("Missing fields (%d):\n", len(result.MissingFields))
-				for _, field := range result.MissingFields {
-					fmt.Printf("  ✗ %s (required by reference but not found in candidate)\n", field)
-				}
-				fmt.Println()
-			}
-
-			if len(result.TypeMismatches) > 0 {
-				fmt.Printf("Type mismatches (%d):\n", len(result.TypeMismatches))
-				for _, mismatch := range result.TypeMismatches {
-					fmt.Printf("  ✗ %s: reference expects '%s', candidate has '%s'\n",
-						mismatch.FieldName, mismatch.ReferenceType, mismatch.CandidateType)
-				}
-				fmt.Println()
-			}
-
-			if len(result.ExtraFields) > 0 && verbose {
-				fmt.Printf("Extra fields in candidate (%d):\n", len(result.ExtraFields))
-				for _, field := range result.ExtraFields {
-					fmt.Printf("  + %s (additional field in candidate)\n", field)
-				}
-				fmt.Println()
-			} else if len(result.ExtraFields) > 0 {
-				fmt.Printf("Candidate has %d additional field(s) (use --verbose to see details)\n", len(result.ExtraFields))
-				fmt.Println()
-			}
-
-			// Summary
-			fmt.Printf("Summary:\n")
-			fmt.Printf("  Matched: %d\n", len(result.MatchedFields))
-			fmt.Printf("  Missing: %d\n", len(result.MissingFields))
-			fmt.Printf("  Type mismatches: %d\n", len(result.TypeMismatches))
-			fmt.Printf("  Extra fields: %d\n", len(result.ExtraFields))
-
-			if !result.IsMatch {
-				os.Exit(1)
-			}
-		},
-	}
-	matchCmd.Flags().BoolP("verbose", "v", false, "Show detailed information including extra fields in candidate")
-	RootCmd.AddCommand(matchCmd)
-=======
 	// Add child commands
 	RootCmd.AddCommand(versionCmd())
 	RootCmd.AddCommand(generateCmd())
 	RootCmd.AddCommand(validateCmd())
 	RootCmd.AddCommand(infoCmd())
 	RootCmd.AddCommand(matchCmd())
->>>>>>> 6b154e1d
 }
 
 func Execute() {
