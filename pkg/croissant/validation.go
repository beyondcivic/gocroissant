--- conflicted
+++ resolved
@@ -392,12 +392,8 @@
 	m.issues = ValidateMetadataWithOptions(m.Metadata, options)
 }
 
-<<<<<<< HEAD
-// Report returns a string report of validation issues.
-=======
 // Report returns a string report of validation issues
 // Returns an empty string is there are no issues or warnings.
->>>>>>> 6b154e1d
 func (m *MetadataWithValidation) Report() string {
 	if m.issues == nil {
 		m.Validate()
