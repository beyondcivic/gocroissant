// metadata_node.go
package croissant

import "fmt"

// MetadataNode represents a Croissant metadata document.
type MetadataNode struct {
	BaseNode
	Context       Context             `json:"@context"`
	Type          string              `json:"@type"`
	Description   string              `json:"description,omitempty"`
	ConformsTo    string              `json:"conformsTo,omitempty"`
	DatePublished string              `json:"datePublished,omitempty"`
	Version       string              `json:"version,omitempty"`
	Distributions []*DistributionNode `json:"distribution"`
	RecordSets    []*RecordSetNode    `json:"recordSet"`
	Issues        *Issues             `json:"-"` // Not serialized to JSON
}

// NewMetadataNode creates a new MetadataNode.
func NewMetadataNode() *MetadataNode {
	return &MetadataNode{
		BaseNode: BaseNode{
			Name: "",
		},
		Context:       CreateDefaultContext(),
		Type:          "sc:Dataset",
		Distributions: make([]*DistributionNode, 0),
		RecordSets:    make([]*RecordSetNode, 0),
		Issues:        NewIssues(),
	}
}

// Validate validates the metadata node.
func (m *MetadataNode) Validate(issues *Issues) {
	// Validate required fields
	if m.Name == "" {
		issues.AddError("Property \"https://schema.org/name\" is mandatory, but does not exist.", m)
	}

	// Validate type
	if m.Type != "sc:Dataset" {
		issues.AddError("The current JSON-LD doesn't extend https://schema.org/Dataset.", m)
	}

	// Validate distributions
	for _, dist := range m.Distributions {
		dist.SetParent(m)
		dist.Validate(issues)
	}

	// Validate record sets
	for _, rs := range m.RecordSets {
		rs.SetParent(m)
		rs.Validate(issues)
	}

	// Validate conformsTo is set
	if m.ConformsTo == "" {
		issues.AddWarning("Property \"http://purl.org/dc/terms/conformsTo\" is recommended, but does not exist.", m)
	}
}

// FromMetadata converts a Metadata struct to a MetadataNode.
func FromMetadata(metadata Metadata) *MetadataNode {
	node := &MetadataNode{
		BaseNode: BaseNode{
			Name: metadata.Name,
		},
		Context:       metadata.Context,
		Type:          metadata.Type,
		Description:   metadata.Description,
		ConformsTo:    metadata.ConformsTo,
		DatePublished: metadata.DatePublished,
		Version:       metadata.Version,
		Issues:        NewIssues(),
	}

	// Convert distributions
	for _, dist := range metadata.Distributions {
		distNode := &DistributionNode{
			BaseNode: BaseNode{
				ID:   dist.ID,
				Name: dist.Name,
			},
			Type:           dist.Type,
			ContentSize:    dist.ContentSize,
			ContentURL:     dist.ContentURL,
			EncodingFormat: dist.EncodingFormat,
			SHA256:         dist.SHA256,
		}
		distNode.SetParent(node)
		node.Distributions = append(node.Distributions, distNode)
	}

	// Convert record sets
	for _, rs := range metadata.RecordSets {
		rsNode := &RecordSetNode{
			BaseNode: BaseNode{
				ID:   rs.ID,
				Name: rs.Name,
			},
			Type:        rs.Type,
			Description: rs.Description,
			Key:         rs.Key,
			Data:        rs.Data,
		}

		// Handle DataType safely - check for nil
		if rs.DataType != nil {
			rsNode.DataType = *rs.DataType
		} else {
			// Set empty DataType if nil
			rsNode.DataType = DataType{}
		}

		rsNode.SetParent(node)

		// Convert fields
		for _, field := range rs.Fields {
			fieldNode := convertFieldToNode(field, rsNode)
			rsNode.Fields = append(rsNode.Fields, fieldNode)
		}

		node.RecordSets = append(node.RecordSets, rsNode)
	}

	return node
}

// convertFieldToNode converts a Field to a FieldNode with proper nil handling.
func convertFieldToNode(field Field, parent Node) *FieldNode {
	fieldNode := &FieldNode{
		BaseNode: BaseNode{
			ID:   field.ID,
			Name: field.Name,
		},
		Type:        field.Type,
		Description: field.Description,
		DataType:    field.DataType,
		Source: SourceNode{
			Extract: &ExtractNode{
				Column:       field.Source.Extract.Column,
				JSONPath:     field.Source.Extract.JSONPath,
				Regex:        field.Source.Extract.Regex,
				FileProperty: field.Source.Extract.FileProperty,
			},
			FileObject: &FileObjectRef{
				ID: field.Source.FileObject.ID,
			},
			FileSet: &FileObjectRef{
				ID: field.Source.FileSet.ID,
			},
			Transform: field.Source.Transform,
			Format:    field.Source.Format,
		},
		Repeated:   field.Repeated,
		Examples:   field.Examples,
		References: field.References,
	}
	fieldNode.SetParent(parent)

	// Convert subfields if they exist
	for _, subField := range field.SubField {
		subFieldNode := convertFieldToNode(subField, fieldNode)
		fieldNode.SubField = append(fieldNode.SubField, subFieldNode)
	}

	return fieldNode
}

// DistributionNode represents a file distribution.
type DistributionNode struct {
	BaseNode
	Type           string `json:"@type"`
	ContentSize    string `json:"contentSize,omitempty"`
	ContentURL     string `json:"contentUrl,omitempty"`
	EncodingFormat string `json:"encodingFormat,omitempty"`
	SHA256         string `json:"sha256,omitempty"`
	MD5            string `json:"md5,omitempty"`
}

// Validate validates the distribution node.
func (d *DistributionNode) Validate(issues *Issues) {
	// Validate required fields
	if d.Name == "" {
		issues.AddError("Property \"https://schema.org/name\" is mandatory, but does not exist.", d)
	}

	// Validate type
	if d.Type != "cr:FileObject" && d.Type != "cr:FileSet" {
		issues.AddError(fmt.Sprintf("\"%s\" should have an attribute \"@type\": \"http://mlcommons.org/croissant/FileObject\" or \"@type\": \"http://mlcommons.org/croissant/FileSet\". Got %s instead.", d.Name, d.Type), d)
	}

	// Validate content URL
	if d.ContentURL == "" {
		issues.AddError("Property \"https://schema.org/contentUrl\" is mandatory, but does not exist.", d)
	}

	// Validate encoding format
	if d.EncodingFormat == "" {
		issues.AddError("Property \"https://schema.org/encodingFormat\" is mandatory, but does not exist.", d)
	}
}

// RecordSetNode represents a record set.
type RecordSetNode struct {
	BaseNode
	Type        string                   `json:"@type"`
	Description string                   `json:"description,omitempty"`
	DataType    DataType                 `json:"dataType,omitempty"`
	Fields      []*FieldNode             `json:"field"`
	Key         *RecordSetKey            `json:"key,omitempty"`
	Data        []map[string]interface{} `json:"data,omitempty"`
}

// Validate validates the record set node.
func (r *RecordSetNode) Validate(issues *Issues) {
	// Validate required fields
	if r.Name == "" {
		issues.AddError("Property \"https://schema.org/name\" is mandatory, but does not exist.", r)
	}

	// Validate type
	if r.Type != "cr:RecordSet" {
		issues.AddError(fmt.Sprintf("\"%s\" should have an attribute \"@type\": \"http://mlcommons.org/croissant/RecordSet\". Got %s instead.", r.Name, r.Type), r)
	}

	// Validate dataType if specified
	if r.DataType.GetFirstType() != "" {
		r.validateDataType(issues)
	}

	// Validate key references if key is specified
	if r.Key != nil {
		r.validateKey(issues)
	}

	// Validate fields
	for _, field := range r.Fields {
		field.SetParent(r)
		field.Validate(issues)
	}
}

// validateDataType validates RecordSet dataType and associated requirements.
func (r *RecordSetNode) validateDataType(issues *Issues) {
	firstType := r.DataType.GetFirstType()

	// Validate enumeration RecordSets
	if firstType == VT_scEnum {
		r.validateEnumeration(issues)
	}

	// Validate split RecordSets
	if firstType == VT_crSplit {
		r.validateSplit(issues)
	}
}

// validateEnumeration validates enumeration-specific requirements.
func (r *RecordSetNode) validateEnumeration(issues *Issues) {
	// Enumeration RecordSets must have a key
	if r.Key == nil {
		issues.AddError("Enumeration RecordSet must specify a key", r)
		return
	}

	// Should have a name field
	hasNameField := false
	for _, field := range r.Fields {
		if field.Name == fmt.Sprintf("%s/name", r.Name) || field.Name == "name" {
			hasNameField = true
			break
		}
	}
	if !hasNameField {
		issues.AddWarning("Enumeration RecordSet should have a 'name' field", r)
	}
}

// validateSplit validates split-specific requirements.
func (r *RecordSetNode) validateSplit(issues *Issues) {
	// Split RecordSets should have name and url fields
	hasNameField := false
	hasUrlField := false

	for _, field := range r.Fields {
		fieldName := field.Name
		if fieldName == fmt.Sprintf("%s/name", r.Name) || fieldName == "name" {
			hasNameField = true
		}
		if fieldName == fmt.Sprintf("%s/url", r.Name) || fieldName == "url" {
			hasUrlField = true
		}
	}

	if !hasNameField {
		issues.AddWarning("Split RecordSet should have a 'name' field", r)
	}
	if !hasUrlField {
		issues.AddWarning("Split RecordSet should have a 'url' field", r)
	}
}

// validateKey validates that key references point to existing fields.
func (r *RecordSetNode) validateKey(issues *Issues) {
	if r.Key == nil {
		return
	}

	keyIDs := r.Key.GetKeyIDs()
	if len(keyIDs) == 0 {
		issues.AddError("Record set key is empty", r)
		return
	}

	// Build a map of available field IDs for this record set
	fieldIDs := make(map[string]bool)
	for _, field := range r.Fields {
		if field.ID != "" {
			fieldIDs[field.ID] = true
		}
		if field.Name != "" {
			fieldIDs[field.Name] = true
		}
	}

	// Check that all key IDs reference existing fields
	for _, keyID := range keyIDs {
		if !fieldIDs[keyID] {
			if r.Key.IsComposite() {
				issues.AddError(fmt.Sprintf("Composite key references non-existent field \"%s\"", keyID), r)
			} else {
				issues.AddError(fmt.Sprintf("Key references non-existent field \"%s\"", keyID), r)
			}
		}
	}
}

// FieldNode represents a field.
type FieldNode struct {
	BaseNode
<<<<<<< HEAD
	Type        string          `json:"@type"`
	Description string          `json:"description,omitempty"`
	DataType    DataType        `json:"dataType,omitempty"`
	Source      SourceNode      `json:"source,omitempty"`
	Repeated    bool            `json:"repeated,omitempty"`
	Examples    interface{}     `json:"examples,omitempty"`
	SubField    []*FieldNode    `json:"subField,omitempty"`
	References  []FieldRefSlice `json:"references,omitempty"`
=======
	Type        string        `json:"@type"`
	Description string        `json:"description,omitempty"`
	DataType    DataType      `json:"dataType,omitempty"`
	Source      SourceNode    `json:"source,omitempty"`
	Repeated    bool          `json:"repeated,omitempty"`
	Examples    interface{}   `json:"examples,omitempty"`
	SubField    []*FieldNode  `json:"subField,omitempty"`
	References  FieldRefSlice `json:"references,omitempty"`
>>>>>>> 8aca280e
}

// Validate validates the field node.
func (f *FieldNode) Validate(issues *Issues) {
	// Validate required fields
	if f.Name == "" {
		issues.AddError("Property \"https://schema.org/name\" is mandatory, but does not exist.", f)
	}

	// Validate type
	if f.Type != "cr:Field" {
		issues.AddError(fmt.Sprintf("\"%s\" should have an attribute \"@type\": \"http://mlcommons.org/croissant/Field\". Got %s instead.", f.Name, f.Type), f)
	}

	// Validate data type
	if f.DataType.GetFirstType() == "" {
		issues.AddError("The field does not specify a valid http://mlcommons.org/croissant/dataType, neither does any of its predecessor.", f)
	} else {
		// Validate that all dataTypes are valid
		for _, dataType := range f.DataType.GetTypes() {
			if !IsValidDataType(dataType) {
				issues.AddWarning(fmt.Sprintf("DataType \"%s\" may not be recognized", dataType), f)
			}
		}
	}

	// Validate source - but skip validation for fields in enumeration RecordSets with inline data
	if !f.Source.ValidateSource() {
		// Check if this field belongs to an enumeration RecordSet with inline data
		if parent := f.GetParent(); parent != nil {
			if recordSet, ok := parent.(*RecordSetNode); ok {
				// If it's an enumeration with inline data, skip source validation
				if recordSet.DataType.GetFirstType() == VT_scEnum && len(recordSet.Data) > 0 {
					// Skip validation for enumeration fields with inline data
				} else {
					issues.AddError(fmt.Sprintf("Node \"%s\" is a field and has no source. Please, use http://mlcommons.org/croissant/source to specify the source.", f.ID), f)
				}
			} else {
				issues.AddError(fmt.Sprintf("Node \"%s\" is a field and has no source. Please, use http://mlcommons.org/croissant/source to specify the source.", f.ID), f)
			}
		} else {
			issues.AddError(fmt.Sprintf("Node \"%s\" is a field and has no source. Please, use http://mlcommons.org/croissant/source to specify the source.", f.ID), f)
		}
	}
}

// SourceNode represents a source.
type SourceNode struct {
	Extract    *ExtractNode   `json:"extract,omitempty"`
	FileObject *FileObjectRef `json:"fileObject,omitempty"`
	FileSet    *FileObjectRef `json:"fileSet,omitempty"`
	Transform  *Transform     `json:"transform,omitempty"`
	Format     string         `json:"format,omitempty"`
}

// ValidateSource validates the source node.
func (s *SourceNode) ValidateSource() bool {
	// Check if either extract has content or file object/set references are valid
	hasExtract := s.Extract.Column != "" || s.Extract.JSONPath != "" || s.Extract.FileProperty != ""
	hasFileRef := s.FileObject.ID != "" || s.FileSet.ID != ""

	return hasExtract && hasFileRef
}

// ExtractNode represents extraction details.
type ExtractNode struct {
	Regex        string `json:"regex,omitempty"`
	Column       string `json:"column,omitempty"`
	JSONPath     string `json:"jsonPath,omitempty"`
	FileProperty string `json:"fileProperty,omitempty"`
}

// FileObjectRef represents a reference to a file object.
type FileObjectRef struct {
	ID string `json:"@id"`
}<|MERGE_RESOLUTION|>--- conflicted
+++ resolved
@@ -341,16 +341,6 @@
 // FieldNode represents a field.
 type FieldNode struct {
 	BaseNode
-<<<<<<< HEAD
-	Type        string          `json:"@type"`
-	Description string          `json:"description,omitempty"`
-	DataType    DataType        `json:"dataType,omitempty"`
-	Source      SourceNode      `json:"source,omitempty"`
-	Repeated    bool            `json:"repeated,omitempty"`
-	Examples    interface{}     `json:"examples,omitempty"`
-	SubField    []*FieldNode    `json:"subField,omitempty"`
-	References  []FieldRefSlice `json:"references,omitempty"`
-=======
 	Type        string        `json:"@type"`
 	Description string        `json:"description,omitempty"`
 	DataType    DataType      `json:"dataType,omitempty"`
@@ -359,7 +349,6 @@
 	Examples    interface{}   `json:"examples,omitempty"`
 	SubField    []*FieldNode  `json:"subField,omitempty"`
 	References  FieldRefSlice `json:"references,omitempty"`
->>>>>>> 8aca280e
 }
 
 // Validate validates the field node.
