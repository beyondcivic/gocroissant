// structs.go
package croissant

import (
	"encoding/json"
)

// Field represents a field in the Croissant metadata.
type Field struct {
<<<<<<< HEAD
	ID   string `json:"@id"`
	Type string `json:"@type"`
	// Name of the field.
	Name        string `json:"name"`
	Description string `json:"description,omitempty"`
	// Data type of the field identified by the class URI.
	// Usually either an atomic type (e.g, sc:Integer) or a semantic type (e.g., sc:GeoLocation).
	DataType DataType `json:"dataType"`
	// The data source of the field.
	// Represented as a reference to a FileObject or FileSet's contents.
	Source FieldSource `json:"source,omitempty"`
	// If true, field is a list of `dataType` values.
	Repeated bool `json:"repeated,omitempty"`
	// Examples of field values.
	Examples interface{} `json:"examples,omitempty"`
	// Additional fields defined within this one.
	SubField []Field `json:"subField,omitempty"`
	// A special case of SubField.
	// References one or more Fields in the same RecordSet.
	ParentField []FieldRefSlice `json:"parentField,omitempty"`
	// References one or more Fields that are part of a separate RecordSet.
	References []FieldRefSlice `json:"references,omitempty"`
}

// FieldSource represents the source information for a field.
=======
	ID          string        `json:"@id"`
	Type        string        `json:"@type"`
	Name        string        `json:"name"`
	Description string        `json:"description,omitempty"`
	DataType    DataType      `json:"dataType"`
	Source      FieldSource   `json:"source,omitempty"`
	Repeated    bool          `json:"repeated,omitempty"`
	Examples    interface{}   `json:"examples,omitempty"`
	SubField    []Field       `json:"subField,omitempty"`
	ParentField FieldRefSlice `json:"parentField,omitempty"`
	References  FieldRefSlice `json:"references,omitempty"`
}

// FieldSource represents the source information for a field
>>>>>>> 8aca280e
type FieldSource struct {
	Extract    *Extract    `json:"extract,omitempty"`
	FileObject *FileObject `json:"fileObject,omitempty"`
	FileSet    *FileObject `json:"fileSet,omitempty"`
	Transform  *Transform  `json:"transform,omitempty"`
	Format     string      `json:"format,omitempty"`
}

// Extract represents the extraction information for a field source.
type Extract struct {
	// Extraction method
	FileProperty string `json:"fileProperty,omitempty"`
	// Name of the column (field) that contains values.
	Column string `json:"column,omitempty"`
	// A JSONPATH expression that extracts values.
	JSONPath  string `json:"jsonPath,omitempty"`
	Regex     string `json:"regex,omitempty"`
	Separator string `json:"separator,omitempty"`
}

// FileObject represents a file object reference.
type FileObject struct {
	ID string `json:"@id"`
}

// KeyRef represents a key reference in a composite key.
type KeyRef struct {
	ID string `json:"@id"`
}

// FieldRef represents a reference to another field.
type FieldRef struct {
	ID    string  `json:"@id,omitempty"`
	Field *KeyRef `json:"field,omitempty"`
}

// Parses ONE or MANY FieldRefs.
type FieldRefSlice []FieldRef

<<<<<<< HEAD
func (ref *FieldRefSlice) UnmarshalJSON(data []byte) error {
	// Try unmarshaling as a FieldRef
=======
// In some test files, references are nested under a "field" property.
// In cases of reformatting, the property will be omitted.
//
// Accepts:
//   - "references": { "@id": "..." }
//   - "references": { [{"@id": "..."}, {"@id": "..."}...] }
//   - "references": { field: {"@id": "..."} }
func (ref *FieldRefSlice) UnmarshalJSON(data []byte) error {
	// Try unmarshaling as a NestedFieldRef first
	type NestedFieldRef struct {
		Field *FieldRef `json:"field,omitempty"`
	}
	var singleNested NestedFieldRef
	if err := json.Unmarshal(data, &singleNested); err == nil {
		*ref = []FieldRef{*singleNested.Field}

		return nil
	}

>>>>>>> 8aca280e
	var single FieldRef
	if err := json.Unmarshal(data, &single); err == nil {
		*ref = []FieldRef{single}

		return nil
	}
	// Try unmarshaling as a []FieldRef
	var multi []FieldRef
	if err := json.Unmarshal(data, &multi); err == nil {
		*ref = multi

		return nil
	}
	// Otherwise, error
	return CroissantError{
		Message: "FieldRefSlice: cannot unmarshal",
		Value:   string(data),
	}
<<<<<<< HEAD
}

func (ref FieldRefSlice) MarshalJSON() ([]byte, error) {
	switch len(ref) {
	case 0:
		return []byte("{}"), nil
	case 1:
		return json.Marshal(ref[0])
	default:
		return json.Marshal(ref)
	}
}

// DataType represents a data type that can be either a single string or an array of strings.
type DataType struct {
	// Single dataType case: just a string value
	SingleType *string `json:"-"`
	// Array dataType case: array of string values
	ArrayType []string `json:"-"`
}

// RecordSetKey represents a record set key that can be either a single key or composite key.
type RecordSetKey struct {
	// Single key case: just an ID reference
	SingleKey *KeyRef `json:"-"`
	// Composite key case: array of ID references
	CompositeKey []KeyRef `json:"-"`
}

// MarshalJSON implements custom JSON marshaling for RecordSetKey.
func (k RecordSetKey) MarshalJSON() ([]byte, error) {
	if k.SingleKey != nil {
		return json.Marshal(k.SingleKey)
	}
	if k.CompositeKey != nil {
		return json.Marshal(k.CompositeKey)
=======
}

func (ref FieldRefSlice) MarshalJSON() ([]byte, error) {
	switch len(ref) {
	case 0:
		return []byte("{}"), nil
	case 1:
		return json.Marshal(ref[0])
	default:
		return json.Marshal([]FieldRef(ref))
	}
}

// DataType represents a data type that can be either a single string or an array of strings.
// It is represented internally as a list.
type DataType []string

// RecordSetKey represents a record set key that can be either a single key or composite key
type RecordSetKey []KeyRef

// MarshalJSON implements custom JSON marshaling for RecordSetKey
func (key RecordSetKey) MarshalJSON() ([]byte, error) {
	switch len(key) {
	case 0:
		return []byte("{}"), nil
	case 1:
		return json.Marshal(key[0])
	default:
		return json.Marshal(key)
>>>>>>> 8aca280e
	}
}

<<<<<<< HEAD
// UnmarshalJSON implements custom JSON unmarshaling for RecordSetKey.
func (k *RecordSetKey) UnmarshalJSON(data []byte) error {
=======
// UnmarshalJSON implements custom JSON unmarshaling for RecordSetKey
func (key *RecordSetKey) UnmarshalJSON(data []byte) error {
>>>>>>> 8aca280e
	// Try to unmarshal as a single key first
	var singleKey KeyRef
	if err := json.Unmarshal(data, &singleKey); err == nil && singleKey.ID != "" {
		*key = []KeyRef{singleKey}
		return nil
	}

	// Try to unmarshal as an array of keys
	var compositeKey []KeyRef
	if err := json.Unmarshal(data, &compositeKey); err == nil {
		*key = compositeKey
		return nil
	}

	// Return error if neither format worked
	return CroissantError{Message: "key must be either a single key object or an array of key objects"}
}

// IsComposite returns true if this is a composite key.
func (k RecordSetKey) IsComposite() bool {
	return len(k) > 1
}

// GetKeyIDs returns all key IDs (single or composite).
func (k RecordSetKey) GetKeyIDs() []string {
	if k == nil {
		return nil
	}
	ids := make([]string, len(k))
	for i, key := range k {
		ids[i] = key.ID
	}
	return ids
}

// MarshalJSON implements custom JSON marshaling for DataType.
func (d DataType) MarshalJSON() ([]byte, error) {
	switch len(d) {
	case 0:
		return []byte("{}"), nil
	case 1:
		return json.Marshal(d[0])
	default:
		return json.Marshal(d)
	}
}

// UnmarshalJSON implements custom JSON unmarshaling for DataType.
func (d *DataType) UnmarshalJSON(data []byte) error {
	// Try to unmarshal as a single string first
	var singleType string
	if err := json.Unmarshal(data, &singleType); err == nil && singleType != "" {
		*d = []string{singleType}

		return nil
	}

	// Try to unmarshal as an array of strings
	var arrayType []string
	if err := json.Unmarshal(data, &arrayType); err == nil && len(arrayType) > 0 {
		*d = arrayType

		return nil
	}

	// Return error if neither format worked
	return CroissantError{Message: "dataType must be either a string or an array of strings"}
}

// IsArray returns true if this is an array of data types.
func (d DataType) IsArray() bool {
	return len(d) > 1
}

// GetTypes returns all data types (single or array).
func (d DataType) GetTypes() []string {
	return d
}

// GetFirstType returns the first data type (useful for backward compatibility).
func (d DataType) GetFirstType() string {
	if len(d) > 0 {
		return d[0]
	}

	return ""
}

// Distribution represents a file in the Croissant metadata.
type Distribution struct {
	ID   string `json:"@id"`
	Type string `json:"@type"`
	// The name of the file.
	Name string `json:"name"`
	// Description of the file.
	Description string `json:"description,omitempty"`
	// File size in kb, mb, gb etc...
	// Defaults to bytes if unit not specified.
	ContentSize string `json:"contentSize,omitempty"`
	// URL to the actual bytes of the file object.
	ContentURL string `json:"contentUrl,omitempty"`
	// Format of the file, given as a MIME type.
	EncodingFormat string `json:"encodingFormat"`
	// SHA256 checksum of the file contents.
	SHA256 string `json:"sha256,omitempty"`
	// MD5 checksum of the file contents.
	MD5 string `json:"md5,omitempty"`
	// A FileObject or FileSet this resource is contained in.
	ContainedIn *FileObjectRef `json:"containedIn,omitempty"`
	// A glob pattern of the files to include (FileSet).
	Includes string `json:"includes,omitempty"`
	// A glob pattern of the files to exclude (FileSet).
	Excludes string `json:"excludes,omitempty"`
}

// RecordSet represents a record set in the Croissant metadata.
type RecordSet struct {
	ID          string                   `json:"@id"`
	Type        string                   `json:"@type"`
	Name        string                   `json:"name"`
	Description string                   `json:"description,omitempty"`
	DataType    *DataType                `json:"dataType,omitempty"`
	Fields      []Field                  `json:"field"`
	Key         *RecordSetKey            `json:"key,omitempty"`
	Data        []map[string]interface{} `json:"data,omitempty"`
}

// Context represents the complete JSON-LD context for Croissant 1.0.
type Context struct {
	Language      string          `json:"@language"`
	Vocab         string          `json:"@vocab"`
	CiteAs        string          `json:"citeAs"`
	Column        string          `json:"column"`
	ConformsTo    string          `json:"conformsTo"`
	CR            string          `json:"cr"`
	DCT           string          `json:"dct"`
	RAI           string          `json:"rai,omitempty"`
	WD            string          `json:"wd,omitempty"`
	Data          DataContext     `json:"data"`
	DataType      DataTypeContext `json:"dataType"`
	Examples      DataContext     `json:"examples"`
	Extract       string          `json:"extract"`
	Field         string          `json:"field"`
	FileObject    string          `json:"fileObject"`
	FileProperty  string          `json:"fileProperty"`
	FileSet       string          `json:"fileSet"`
	Format        string          `json:"format"`
	Includes      string          `json:"includes"`
	IsLiveDataset string          `json:"isLiveDataset"`
	JSONPath      string          `json:"jsonPath"`
	Key           string          `json:"key"`
	MD5           string          `json:"md5"`
	ParentField   string          `json:"parentField"`
	Path          string          `json:"path"`
	RecordSet     string          `json:"recordSet"`
	References    string          `json:"references"`
	Regex         string          `json:"regex"`
	Repeated      string          `json:"repeated"`
	Replace       string          `json:"replace"`
	SC            string          `json:"sc"`
	Separator     string          `json:"separator"`
	Source        string          `json:"source"`
	SubField      string          `json:"subField"`
	Transform     string          `json:"transform"`
}

// DataContext represents the data field in the context.
type DataContext struct {
	ID   string `json:"@id"`
	Type string `json:"@type"`
}

// DataTypeContext represents the dataType field in the context.
type DataTypeContext struct {
	ID   string `json:"@id"`
	Type string `json:"@type"`
}

// Metadata represents the complete Croissant metadata for a dataset.
type Metadata struct {
	Context Context `json:"@context"`
	// Dataset Type.  Must by `schema.org/Dataset`
	Type string `json:"@type"`
	// Name of the dataset.
	Name string `json:"name"`
	// Description of the dataset.
	Description string `json:"description,omitempty"`
	// Versioned schema the croissant metadata conforms to.
	ConformsTo string `json:"conformsTo"`
	// Date the dataset was published.
	DatePublished string `json:"datePublished,omitempty"`
	// Version of the dataset.
	// Either an single int, or a MAJOR.MINOR.PATCH sematic version string.
	// [Semantic Versioning 2.0.0](https://semver.org/spec/v2.0.0.html)
	Version string `json:"version,omitempty"`
	// Url of the dataset, usually a webpage.
	URL string `json:"url,omitempty"`
	// Licenses of the dataset.
	// Spec suggests using references from https://spdx.org/licenses/.
	License string `json:"license,omitempty"`
	// A citation to the dataset itself, or a citation for a publication that describes the dataset.
	// Ideally, citations should be expressed using the bibtex format.
	// Note that this is different from schema.org/citation, which is used to make a citation to another publication from this dataset.
	CiteAs string `json:"citeAs,omitempty"`
	// Creator(s) of the dataset.
	Creator interface{} `json:"creator,omitempty"`
	// Publisher(s) of the dataset.
	Publisher interface{} `json:"publisher,omitempty"`
	// A set of keywords associated with the dataset, either as free text, or a DefinedTerm with a formal definition.
	Keywords []string `json:"keywords,omitempty"`
	// Set of FileObject and FileSet definitions that describe the raw files of the dataset.
	Distributions []Distribution `json:"distribution"`
	// Set of RecordSet definitions that describe the content of the dataset.
	RecordSets []RecordSet `json:"recordSet"`
	// If true, dataset is non-static and may change over time.
	// Distribution resources may not contain a checksum if they are expected to change.
	IsLiveDataset bool `json:"isLiveDataset,omitempty"`
}

// Transform represents a data transformation.
type Transform struct {
	Type      string `json:"@type"`
	Regex     string `json:"regex,omitempty"`
	Replace   string `json:"replace,omitempty"`
	Format    string `json:"format,omitempty"`
	JSONPath  string `json:"jsonPath,omitempty"`
	Separator string `json:"separator,omitempty"`
}

// Source represents a more complete source definition.
type Source struct {
	Extract    *Extract    `json:"extract,omitempty"`
	FileObject *FileObject `json:"fileObject,omitempty"`
	Field      string      `json:"field,omitempty"`
	Transform  []Transform `json:"transform,omitempty"`
}

<<<<<<< HEAD
// NewSingleKey creates a RecordSetKey with a single key reference.
func NewSingleKey(keyID string) *RecordSetKey {
=======
// NewRecordSetKey creates a RecordSetKey with a single key reference
func NewRecordSetKey(keyID string) *RecordSetKey {
>>>>>>> 8aca280e
	return &RecordSetKey{
		KeyRef{ID: keyID},
	}
}

// NewCompositeKey creates a RecordSetKey with multiple key references.
func NewCompositeKey(keyIDs ...string) *RecordSetKey {
	keys := make(RecordSetKey, len(keyIDs))
	for i, id := range keyIDs {
		keys[i] = KeyRef{ID: id}
	}
	return &keys
}

// NewSingleDataType creates a DataType with a single type.
func NewNullableSingleDataType(dataType string) *DataType {
	return &DataType{dataType}
}

// NewSingleDataType creates a DataType with a single type.
func NewSingleDataType(dataType string) DataType {
	return DataType{dataType}
}

// NewArrayDataType creates a DataType with multiple types.
func NewArrayDataType(dataTypes ...string) DataType {
	return dataTypes
}

// ValidateSource validates the source configuration.
func (fs FieldSource) ValidateSource() bool {
	// If no source is configured, it's invalid unless it's a parent field with subfields
	hasFileObject := fs.FileObject.ID != "" || fs.FileSet.ID != ""
	hasExtract := fs.Extract.Column != "" || fs.Extract.JSONPath != "" || fs.Extract.FileProperty != "" || fs.Extract.Regex != ""

	// A valid source needs either a file object reference with extraction info, or other valid configurations
	return hasFileObject && (hasExtract || fs.Format != "")
}<|MERGE_RESOLUTION|>--- conflicted
+++ resolved
@@ -7,33 +7,6 @@
 
 // Field represents a field in the Croissant metadata.
 type Field struct {
-<<<<<<< HEAD
-	ID   string `json:"@id"`
-	Type string `json:"@type"`
-	// Name of the field.
-	Name        string `json:"name"`
-	Description string `json:"description,omitempty"`
-	// Data type of the field identified by the class URI.
-	// Usually either an atomic type (e.g, sc:Integer) or a semantic type (e.g., sc:GeoLocation).
-	DataType DataType `json:"dataType"`
-	// The data source of the field.
-	// Represented as a reference to a FileObject or FileSet's contents.
-	Source FieldSource `json:"source,omitempty"`
-	// If true, field is a list of `dataType` values.
-	Repeated bool `json:"repeated,omitempty"`
-	// Examples of field values.
-	Examples interface{} `json:"examples,omitempty"`
-	// Additional fields defined within this one.
-	SubField []Field `json:"subField,omitempty"`
-	// A special case of SubField.
-	// References one or more Fields in the same RecordSet.
-	ParentField []FieldRefSlice `json:"parentField,omitempty"`
-	// References one or more Fields that are part of a separate RecordSet.
-	References []FieldRefSlice `json:"references,omitempty"`
-}
-
-// FieldSource represents the source information for a field.
-=======
 	ID          string        `json:"@id"`
 	Type        string        `json:"@type"`
 	Name        string        `json:"name"`
@@ -47,8 +20,7 @@
 	References  FieldRefSlice `json:"references,omitempty"`
 }
 
-// FieldSource represents the source information for a field
->>>>>>> 8aca280e
+// FieldSource represents the source information for a field.
 type FieldSource struct {
 	Extract    *Extract    `json:"extract,omitempty"`
 	FileObject *FileObject `json:"fileObject,omitempty"`
@@ -88,10 +60,6 @@
 // Parses ONE or MANY FieldRefs.
 type FieldRefSlice []FieldRef
 
-<<<<<<< HEAD
-func (ref *FieldRefSlice) UnmarshalJSON(data []byte) error {
-	// Try unmarshaling as a FieldRef
-=======
 // In some test files, references are nested under a "field" property.
 // In cases of reformatting, the property will be omitted.
 //
@@ -111,7 +79,6 @@
 		return nil
 	}
 
->>>>>>> 8aca280e
 	var single FieldRef
 	if err := json.Unmarshal(data, &single); err == nil {
 		*ref = []FieldRef{single}
@@ -130,44 +97,6 @@
 		Message: "FieldRefSlice: cannot unmarshal",
 		Value:   string(data),
 	}
-<<<<<<< HEAD
-}
-
-func (ref FieldRefSlice) MarshalJSON() ([]byte, error) {
-	switch len(ref) {
-	case 0:
-		return []byte("{}"), nil
-	case 1:
-		return json.Marshal(ref[0])
-	default:
-		return json.Marshal(ref)
-	}
-}
-
-// DataType represents a data type that can be either a single string or an array of strings.
-type DataType struct {
-	// Single dataType case: just a string value
-	SingleType *string `json:"-"`
-	// Array dataType case: array of string values
-	ArrayType []string `json:"-"`
-}
-
-// RecordSetKey represents a record set key that can be either a single key or composite key.
-type RecordSetKey struct {
-	// Single key case: just an ID reference
-	SingleKey *KeyRef `json:"-"`
-	// Composite key case: array of ID references
-	CompositeKey []KeyRef `json:"-"`
-}
-
-// MarshalJSON implements custom JSON marshaling for RecordSetKey.
-func (k RecordSetKey) MarshalJSON() ([]byte, error) {
-	if k.SingleKey != nil {
-		return json.Marshal(k.SingleKey)
-	}
-	if k.CompositeKey != nil {
-		return json.Marshal(k.CompositeKey)
-=======
 }
 
 func (ref FieldRefSlice) MarshalJSON() ([]byte, error) {
@@ -197,17 +126,11 @@
 		return json.Marshal(key[0])
 	default:
 		return json.Marshal(key)
->>>>>>> 8aca280e
-	}
-}
-
-<<<<<<< HEAD
-// UnmarshalJSON implements custom JSON unmarshaling for RecordSetKey.
-func (k *RecordSetKey) UnmarshalJSON(data []byte) error {
-=======
+	}
+}
+
 // UnmarshalJSON implements custom JSON unmarshaling for RecordSetKey
 func (key *RecordSetKey) UnmarshalJSON(data []byte) error {
->>>>>>> 8aca280e
 	// Try to unmarshal as a single key first
 	var singleKey KeyRef
 	if err := json.Unmarshal(data, &singleKey); err == nil && singleKey.ID != "" {
@@ -445,13 +368,8 @@
 	Transform  []Transform `json:"transform,omitempty"`
 }
 
-<<<<<<< HEAD
-// NewSingleKey creates a RecordSetKey with a single key reference.
-func NewSingleKey(keyID string) *RecordSetKey {
-=======
 // NewRecordSetKey creates a RecordSetKey with a single key reference
 func NewRecordSetKey(keyID string) *RecordSetKey {
->>>>>>> 8aca280e
 	return &RecordSetKey{
 		KeyRef{ID: keyID},
 	}
